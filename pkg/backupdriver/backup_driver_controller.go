/*
Copyright 2020 the Velero contributors.

Licensed under the Apache License, Version 2.0 (the "License");
you may not use this file except in compliance with the License.
You may obtain a copy of the License at

    http://www.apache.org/licenses/LICENSE-2.0

Unless required by applicable law or agreed to in writing, software
distributed under the License is distributed on an "AS IS" BASIS,
WITHOUT WARRANTIES OR CONDITIONS OF ANY KIND, either express or implied.
See the License for the specific language governing permissions and
limitations under the License.
*/

package backupdriver

import (
	"context"
	"errors"
	"fmt"
	"io"
	"io/ioutil"

	"github.com/vmware-tanzu/astrolabe/pkg/astrolabe"
	backupdriverapi "github.com/vmware-tanzu/velero-plugin-for-vsphere/pkg/apis/backupdriver/v1"
	v1 "k8s.io/api/core/v1"
	metav1 "k8s.io/apimachinery/pkg/apis/meta/v1"
)

// createSnapshot creates a snapshot of the specified volume, and applies any provided
// set of tags to the snapshot.
func (ctrl *backupDriverController) createSnapshot(snapshot *backupdriverapi.Snapshot) error {
	ctrl.logger.Infof("Entering createSnapshot: %s/%s", snapshot.Namespace, snapshot.Name)

	objName := snapshot.Spec.TypedLocalObjectReference.Name
	objKind := snapshot.Spec.TypedLocalObjectReference.Kind
	if objKind != "PersistentVolumeClaim" {
		errMsg := fmt.Sprintf("resourceHandle Kind %s is not supported. Only PersistentVolumeClaim Kind is supported", objKind)
		ctrl.logger.Error(errMsg)
		return errors.New(errMsg)
	}

	// call SnapshotMgr CreateSnapshot API
	peID := astrolabe.NewProtectedEntityIDWithNamespace(objKind, objName, snapshot.Namespace)
	ctrl.logger.Infof("CreateSnapshot: The initial Astrolabe PE ID: %s", peID)
	if ctrl.snapManager == nil {
		errMsg := fmt.Sprintf("snapManager is not initialized.")
		ctrl.logger.Error(errMsg)
		return errors.New(errMsg)
	}

	// NOTE: tags is required to call snapManager.CreateSnapshot
	// but it is not really used
	var tags map[string]string

	if ctrl.backupdriverClient == nil {
		errMsg := fmt.Sprintf("backupdriverClient is not initialized")
		ctrl.logger.Error(errMsg)
		return errors.New(errMsg)
	}

	// Get the BackupRepository name. The snapshot spec can have an empty backup repository
	// name in case of local mode.
	brName := snapshot.Spec.BackupRepository
	if ctrl.svcKubeConfig != nil && brName != "" {
		// For guest cluster, get the supervisor backup repository name
		br, err := ctrl.backupdriverClient.BackupRepositories().Get(brName, metav1.GetOptions{})
		if err != nil {
			ctrl.logger.WithError(err).Errorf("Failed to get snapshot Backup Repository %s", brName)
		}
		// Update the backup repository name with the Supervisor BR name
		brName = br.SvcBackupRepositoryName
	}

	peID, err := ctrl.snapManager.CreateSnapshotWithBackupRepository(peID, tags, brName)
	if err != nil {
		errMsg := fmt.Sprintf("failed at calling SnapshotManager CreateSnapshot from peID %v", peID)
		ctrl.logger.Error(errMsg)
		return err
	}

	// Construct the snapshotID for cns volume
	snapshotID := peID.String()
	ctrl.logger.Infof("createSnapshot: The snapshotID depends on the Astrolabe PE ID in the format, <peType>:<id>:<snapshotID>, %s", snapshotID)

	// NOTE: Uncomment the code to retrieve snapshot from API server
	// when needed.
	// Retrieve snapshot from API server to make sure it is up to date
	//newSnapshot, err := ctrl.backupdriverClient.Snapshots(snapshot.Namespace).Get(snapshot.Name, metav1.GetOptions{})
	//if err != nil {
	//	return err
	//}
	//snapshotClone := newSnapshot.DeepCopy()

	snapshotClone := snapshot.DeepCopy()
	snapshotClone.Status.Phase = backupdriverapi.SnapshotPhaseSnapshotted
	snapshotClone.Status.Progress.TotalBytes = 0
	snapshotClone.Status.Progress.BytesDone = 0
	snapshotClone.Status.SnapshotID = snapshotID

	ctx := context.Background()
	pe, err := ctrl.snapManager.Pem.GetProtectedEntity(ctx, peID)
	if err != nil {
		ctrl.logger.WithError(err).Errorf("Failed to get the ProtectedEntity from peID %s", peID.String())
		return err
	}

	metadataReader, err := pe.GetMetadataReader(ctx)
	if err != nil {
		ctrl.logger.Errorf("createSnapshot: Error happened when calling PE GetMetadataReader: %v", err)
		return err
	}

	mdBuf, err := ioutil.ReadAll(metadataReader) // TODO - limit this so it can't run us out of memory here
	if err != nil && err != io.EOF {
		ctrl.logger.Errorf("createSnapshot: Error happened when reading metadata: %v", err)
		return err
	}

	snapshotClone.Status.Metadata = mdBuf

	snapshot, err = ctrl.backupdriverClient.Snapshots(snapshotClone.Namespace).UpdateStatus(snapshotClone)
	if err != nil {
		ctrl.logger.Infof("createSnapshot: update status fro snapshot %s/%s failed: %v", snapshotClone.Namespace, snapshotClone.Name, err)
		return err
	}

	ctrl.logger.Infof("createSnapshot %s/%s completed with snapshotID: %s, phase in status updated to %s", snapshot.Namespace, snapshot.Name, snapshotID, snapshot.Status.Phase)
	return nil
}

func (ctrl *backupDriverController) deleteSnapshot(deleteSnapshot *backupdriverapi.DeleteSnapshot) error {
	ctrl.logger.Infof("deleteSnapshot called with SnapshotID %s, Namespace: %s, Name: %s",
		deleteSnapshot.Spec.SnapshotID, deleteSnapshot.Namespace, deleteSnapshot.Name)
	if deleteSnapshot.Spec.SnapshotID == "" {
		errMsg := fmt.Sprintf("snapshotID is required to delete snapshot")
		ctrl.logger.Error(errMsg)
		return errors.New(errMsg)
	}
	snapshotID := deleteSnapshot.Spec.SnapshotID
	ctrl.logger.Infof("Calling Snapshot Manager to delete snapshot with snapshotID %s", snapshotID)
	peID, err := astrolabe.NewProtectedEntityIDFromString(snapshotID)
	if err != nil {
		ctrl.logger.WithError(err).Errorf("Fail to construct new Protected Entity ID from string %s", snapshotID)
		return err
	}

	if ctrl.backupdriverClient == nil {
		errMsg := fmt.Sprintf("backupdriverClient is not initialized")
		ctrl.logger.Error(errMsg)
		return errors.New(errMsg)
	}

	brName := deleteSnapshot.Spec.BackupRepository
	if ctrl.svcKubeConfig != nil && brName != "" {
		// For guest cluster, get the supervisor backup repository name
		br, err := ctrl.backupdriverClient.BackupRepositories().Get(brName, metav1.GetOptions{})
		if err != nil {
			ctrl.logger.WithError(err).Errorf("Failed to get snapshot Backup Repository %s", brName)
		}
		// Update the backup repository name with the Supervisor BR name
		brName = br.SvcBackupRepositoryName
	}

	if ctrl.snapManager == nil {
		errMsg := fmt.Sprintf("snapManager is not initialized.")
		ctrl.logger.Error(errMsg)
		return errors.New(errMsg)
	}

	err = ctrl.snapManager.DeleteSnapshotWithBackupRepository(peID, brName)
	if err != nil {
		ctrl.logger.WithError(err).Errorf("Failed at calling SnapshotManager DeleteSnapshot for peID %v", peID)
		return err
	}

	// Update the status
	deleteSnapshotClone := deleteSnapshot.DeepCopy()
	deleteSnapshotClone.Status.Phase = backupdriverapi.DeleteSnapshotPhaseCompleted
	deleteSnapshotClone.Status.Message = "DeleteSnapshot Successfully processed."

	deleteSnapshotUpdate, err := ctrl.backupdriverClient.DeleteSnapshots(deleteSnapshot.Namespace).UpdateStatus(deleteSnapshotClone)
	if err != nil {
		ctrl.logger.Errorf("deleteSnapshot: update status for SnapshotID: %s Namespace: %s Name: %s, failed: %v",
			deleteSnapshot.Spec.SnapshotID, deleteSnapshot.Namespace, deleteSnapshot.Name, err)
		return err
	}

	ctrl.logger.Errorf("deleteSnapshot: update status for SnapshotID: %s Namespace: %s Name: %s, Completed",
		deleteSnapshotUpdate.Spec.SnapshotID, deleteSnapshotUpdate.Namespace, deleteSnapshotUpdate.Name)
	return nil
}
<<<<<<< HEAD
=======

// cloneFromSnapshot creates a new volume from the provided snapshot
func (ctrl *backupDriverController) cloneFromSnapshot(cloneFromSnapshot *backupdriverapi.CloneFromSnapshot) error {
	ctrl.logger.Infof("cloneFromSnapshot called with cloneFromSnapshot: %+v", cloneFromSnapshot)
	var returnVolumeID, returnVolumeType string

	var peId, returnPeId astrolabe.ProtectedEntityID
	var err error

	// Need to extract PVC info from metadata to clone from snapshot
	// Fail clone if metadata does not exist
	if len(cloneFromSnapshot.Spec.Metadata) == 0 {
		errMsg := fmt.Sprintf("no metadata in cloneFromSnapshot %s/%s", cloneFromSnapshot.Namespace, cloneFromSnapshot.Name)
		ctrl.logger.Error(errMsg)
		return errors.New(errMsg)
	}

	pvc := v1.PersistentVolumeClaim{}
	err = pvc.Unmarshal(cloneFromSnapshot.Spec.Metadata)
	if err != nil {
		ctrl.logger.Errorf("Error extracting metadata into PVC: %v", err)
		return err
	}
	ctrl.logger.Infof("cloneFromSnapshot: retrieved PVC %s/%s from metadata. %+v", pvc.Namespace, pvc.Name, pvc)

	// cloneFromSnapshot.Spec.Kind should be "PersistentVolumeClaim" for now
	peId = astrolabe.NewProtectedEntityIDWithNamespace(cloneFromSnapshot.Spec.Kind, pvc.Name, pvc.Namespace)
	if err != nil {
		ctrl.logger.WithError(err).Errorf("Fail to construct new PE ID for %s/%s", pvc.Namespace, pvc.Name)
		return err
	}
	ctrl.logger.Infof("cloneFromSnapshot: Generated PE ID: %s", peId.String())

	brName := cloneFromSnapshot.Spec.BackupRepository
	if brName != "" && ctrl.svcKubeConfig != nil {
		// For guest cluster, get the supervisor backup repository name
		br, err := ctrl.backupdriverClient.BackupRepositories().Get(brName, metav1.GetOptions{})
		if err != nil {
			ctrl.logger.WithError(err).Errorf("Failed to get snapshot Backup Repository %s", brName)
		}
		// Update the backup repository name with the Supervisor BR name
		brName = br.SvcBackupRepositoryName
	}

	// snapManager.CreateVolumeFromSnapshotWithMetadata waits until download is complete.
	returnPeId, download, err := ctrl.snapManager.CreateVolumeFromSnapshotWithMetadata(peId, cloneFromSnapshot.Spec.Metadata, cloneFromSnapshot.Spec.SnapshotID, brName)
	if err != nil {
		ctrl.logger.WithError(err).Errorf("Failed at calling SnapshotManager cloneFromSnapshot with peId %v", peId)
		return err
	}

	returnVolumeID = returnPeId.GetID()
	returnVolumeType = returnPeId.GetPeType()

	clone := cloneFromSnapshot.DeepCopy()
	// Since we wait until download is complete in
	// snapManager.CreateVolumeFromSnapshotWithMetadata,
	// download.Status.Phase should be up to date.
	clone.Status.Phase = backupdriverapi.ClonePhase(download.Status.Phase)
	clone.Status.Message = download.Status.Message
	apiGroup := ""
	clone.Status.ResourceHandle = &v1.TypedLocalObjectReference{
		APIGroup: &apiGroup,
		Kind:     "PersistentVolumeClaim",
		Name:     returnVolumeID,
	}

	clone, err = ctrl.backupdriverClient.CloneFromSnapshots(clone.Namespace).UpdateStatus(clone)
	if err != nil {
		return err
	}

	ctrl.logger.Infof("A new volume %s with type being %s was just created from the call of SnapshotManager cloneFromSnapshot", returnVolumeID, returnVolumeType)

	return nil
}
>>>>>>> 3781b4bf
<|MERGE_RESOLUTION|>--- conflicted
+++ resolved
@@ -192,8 +192,6 @@
 		deleteSnapshotUpdate.Spec.SnapshotID, deleteSnapshotUpdate.Namespace, deleteSnapshotUpdate.Name)
 	return nil
 }
-<<<<<<< HEAD
-=======
 
 // cloneFromSnapshot creates a new volume from the provided snapshot
 func (ctrl *backupDriverController) cloneFromSnapshot(cloneFromSnapshot *backupdriverapi.CloneFromSnapshot) error {
@@ -269,5 +267,4 @@
 	ctrl.logger.Infof("A new volume %s with type being %s was just created from the call of SnapshotManager cloneFromSnapshot", returnVolumeID, returnVolumeType)
 
 	return nil
-}
->>>>>>> 3781b4bf
+}